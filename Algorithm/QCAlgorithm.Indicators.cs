﻿/*
 * QUANTCONNECT.COM - Democratizing Finance, Empowering Individuals.
 * Lean Algorithmic Trading Engine v2.0. Copyright 2014 QuantConnect Corporation.
 * 
 * Licensed under the Apache License, Version 2.0 (the "License"); 
 * you may not use this file except in compliance with the License.
 * You may obtain a copy of the License at http://www.apache.org/licenses/LICENSE-2.0
 * 
 * Unless required by applicable law or agreed to in writing, software
 * distributed under the License is distributed on an "AS IS" BASIS,
 * WITHOUT WARRANTIES OR CONDITIONS OF ANY KIND, either express or implied.
 * See the License for the specific language governing permissions and
 * limitations under the License.
*/

using System;
using System.Linq;
using QuantConnect.Data;
using QuantConnect.Data.Consolidators;
using QuantConnect.Data.Market;
using QuantConnect.Indicators;

namespace QuantConnect.Algorithm
{
    public partial class QCAlgorithm
    {
        /// <summary>
        /// Creates a new Identity indicator for the symbol The indicator will be automatically
        /// updated on the symbol's subscription resolution
        /// </summary>
        /// <param name="symbol">The symbol whose values we want as an indicator</param>
        /// <param name="selector">Selects a value from the BaseData, if null defaults to the .Value property (x => x.Value)</param>
        /// <param name="fieldName">The name of the field being selected</param>
        /// <returns>A new Identity indicator for the specified symbol and selector</returns>
        public Identity Identity(Symbol symbol, Func<BaseData, decimal> selector = null, string fieldName = null)
        {
            var resolution = GetSubscription(symbol).Resolution;
            return Identity(symbol, resolution, selector, fieldName);
        }

        /// <summary>
        /// Creates a new Identity indicator for the symbol The indicator will be automatically
        /// updated on the symbol's subscription resolution
        /// </summary>
        /// <param name="symbol">The symbol whose values we want as an indicator</param>
        /// <param name="resolution">The desired resolution of the data</param>
        /// <param name="selector">Selects a value from the BaseData, if null defaults to the .Value property (x => x.Value)</param>
        /// <param name="fieldName">The name of the field being selected</param>
        /// <returns>A new Identity indicator for the specified symbol and selector</returns>
        public Identity Identity(Symbol symbol, Resolution resolution, Func<BaseData, decimal> selector = null, string fieldName = null)
        {
            string name = CreateIndicatorName(symbol, fieldName ?? "close", resolution);
            var identity = new Identity(name);
            RegisterIndicator(symbol, identity, resolution, selector);
            return identity;
        }

        /// <summary>
        /// Creates a new Identity indicator for the symbol The indicator will be automatically
        /// updated on the symbol's subscription resolution
        /// </summary>
        /// <param name="symbol">The symbol whose values we want as an indicator</param>
        /// <param name="resolution">The desired resolution of the data</param>
        /// <param name="selector">Selects a value from the BaseData, if null defaults to the .Value property (x => x.Value)</param>
        /// <param name="fieldName">The name of the field being selected</param>
        /// <returns>A new Identity indicator for the specified symbol and selector</returns>
        public Identity Identity(Symbol symbol, TimeSpan resolution, Func<BaseData, decimal> selector = null, string fieldName = null)
        {
            string name = string.Format("{0}({1}_{2})", symbol, fieldName ?? "close", resolution);
            var identity = new Identity(name);
            RegisterIndicator(symbol, identity, ResolveConsolidator(symbol, resolution), selector);
            return identity;
        }

        /// <summary>
        /// Creates a new IchimokuKinkoHyo indicator for the symbol. The indicator will be automatically
        /// updated on the given resolution.
        /// </summary>
        /// <param name="symbol">The symbol whose ICHIMOKU we want</param>
        /// <param name="tenkanPeriod">The period to calculate the Tenkan-sen period</param>
        /// <param name="kijunPeriod">The period to calculate the Kijun-sen period</param>
        /// <param name="senkouAPeriod">The period to calculate the Tenkan-sen period</param>
        /// <param name="senkouBPeriod">The period to calculate the Tenkan-sen period</param>
        /// <param name="senkouADelayPeriod">The period to calculate the Tenkan-sen period</param>
        /// <param name="senkouBDelayPeriod">The period to calculate the Tenkan-sen period</param>
        /// <param name="resolution">The resolution</param>
        /// <returns>A new IchimokuKinkoHyo indicator with the specified periods and delays</returns>
        public IchimokuKinkoHyo ICHIMOKU(Symbol symbol, int tenkanPeriod, int kijunPeriod, int senkouAPeriod, int senkouBPeriod, int senkouADelayPeriod, int senkouBDelayPeriod, Resolution? resolution = null)
        {
            var name = CreateIndicatorName(symbol, string.Format("ICHIMOKU({0},{1})", tenkanPeriod, kijunPeriod), resolution);
            var ichimoku = new IchimokuKinkoHyo(name, tenkanPeriod, kijunPeriod, senkouAPeriod, senkouBPeriod, senkouADelayPeriod, senkouBDelayPeriod);
            RegisterIndicator(symbol, ichimoku, resolution);
            return ichimoku;
        }

        /// <summary>
        /// Creates a new AverageTrueRange indicator for the symbol. The indicator will be automatically
        /// updated on the given resolution.
        /// </summary>
        /// <param name="symbol">The symbol whose ATR we want</param>
        /// <param name="period">The smoothing period used to smooth the computed TrueRange values</param>
        /// <param name="type">The type of smoothing to use</param>
        /// <param name="resolution">The resolution</param>
        /// <param name="selector">Selects a value from the BaseData to send into the indicator, if null defaults to casting the input value to a TradeBar</param>
        /// <returns>A new AverageTrueRange indicator with the specified smoothing type and period</returns>
        public AverageTrueRange ATR(Symbol symbol, int period, MovingAverageType type = MovingAverageType.Simple, Resolution? resolution = null, Func<BaseData, TradeBar> selector = null)
        {
            string name = CreateIndicatorName(symbol, "ATR" + period, resolution);
            var atr = new AverageTrueRange(name, period, type);
            RegisterIndicator(symbol, atr, resolution, selector);
            return atr;
        }

        /// <summary>
        /// Creates an ExponentialMovingAverage indicator for the symbol. The indicator will be automatically
        /// updated on the given resolution.
        /// </summary>
        /// <param name="symbol">The symbol whose EMA we want</param>
        /// <param name="period">The period of the EMA</param>
        /// <param name="resolution">The resolution</param>
        /// <param name="selector">Selects a value from the BaseData to send into the indicator, if null defaults to the Value property of BaseData (x => x.Value)</param>
        /// <returns>The ExponentialMovingAverage for the given parameters</returns>
        public ExponentialMovingAverage EMA(Symbol symbol, int period, Resolution? resolution = null, Func<BaseData, decimal> selector = null)
        {
            string name = CreateIndicatorName(symbol, "EMA" + period, resolution);
            var ema = new ExponentialMovingAverage(name, period);
            RegisterIndicator(symbol, ema, resolution, selector);
            return ema;
        }

        /// <summary>
        /// Creates an SimpleMovingAverage indicator for the symbol. The indicator will be automatically
        /// updated on the given resolution.
        /// </summary>
        /// <param name="symbol">The symbol whose SMA we want</param>
        /// <param name="period">The period of the SMA</param>
        /// <param name="resolution">The resolution</param>
        /// <param name="selector">Selects a value from the BaseData to send into the indicator, if null defaults to the Value property of BaseData (x => x.Value)</param>
        /// <returns>The SimpleMovingAverage for the given parameters</returns>
        public SimpleMovingAverage SMA(Symbol symbol, int period, Resolution? resolution = null, Func<BaseData, decimal> selector = null)
        {
            string name = CreateIndicatorName(symbol, "SMA" + period, resolution);
            var sma = new SimpleMovingAverage(name, period);
            RegisterIndicator(symbol, sma, resolution, selector);
            return sma;
        }

        /// <summary>
        /// Creates a MACD indicator for the symbol. The indicator will be automatically updated on the given resolution.
        /// </summary>
        /// <param name="symbol">The symbol whose MACD we want</param>
        /// <param name="fastPeriod">The period for the fast moving average</param>
        /// <param name="slowPeriod">The period for the slow moving average</param>
        /// <param name="signalPeriod">The period for the signal moving average</param>
        /// <param name="type">The type of moving average to use for the MACD</param>
        /// <param name="resolution">The resolution</param>
        /// <param name="selector">Selects a value from the BaseData to send into the indicator, if null defaults to the Value property of BaseData (x => x.Value)</param>
        /// <returns>The moving average convergence divergence between the fast and slow averages</returns>
        public MovingAverageConvergenceDivergence MACD(Symbol symbol, int fastPeriod, int slowPeriod, int signalPeriod, MovingAverageType type = MovingAverageType.Simple, Resolution? resolution = null, Func<BaseData, decimal> selector = null)
        {
            var name = CreateIndicatorName(symbol, string.Format("MACD({0},{1})", fastPeriod, slowPeriod), resolution);
            var macd = new MovingAverageConvergenceDivergence(name, fastPeriod, slowPeriod, signalPeriod, type);
            RegisterIndicator(symbol, macd, resolution, selector);
            return macd;
        }

        /// <summary>
        /// Creates a new Maximum indicator to compute the maximum value
        /// </summary>
        /// <param name="symbol">The symbol whose max we want</param>
        /// <param name="period">The look back period over which to compute the max value</param>
        /// <param name="resolution">The resolution</param>
        /// <param name="selector">Selects a value from the BaseData to send into the indicator, if null and the symbol is of type TradeBar defaults to the High property, 
        /// otherwise it defaults to Value property of BaseData (x => x.Value)</param>
        /// <returns>A Maximum indicator that compute the max value and the periods since the max value</returns>
        public Maximum MAX(Symbol symbol, int period, Resolution? resolution = null, Func<BaseData, decimal> selector = null)
        {
            var name = CreateIndicatorName(symbol, "MAX" + period, resolution);
            var max = new Maximum(name, period);

            // assign a default value for the selector function
            if (selector == null)
            {
                var subscription = GetSubscription(symbol);
                if (typeof(TradeBar).IsAssignableFrom(subscription.Type))
                {
                    // if we have trade bar data we'll use the High property, if not x => x.Value will be set in RegisterIndicator
                    selector = x => ((TradeBar)x).High;
                }
            }

            RegisterIndicator(symbol, max, ResolveConsolidator(symbol, resolution), selector);
            return max;
        }

        /// <summary>
        /// Creates a new Minimum indicator to compute the minimum value
        /// </summary>
        /// <param name="symbol">The symbol whose min we want</param>
        /// <param name="period">The look back period over which to compute the min value</param>
        /// <param name="resolution">The resolution</param>
        /// <param name="selector">Selects a value from the BaseData to send into the indicator, if null and the symbol is of type TradeBar defaults to the Low property, 
        /// otherwise it defaults to Value property of BaseData (x => x.Value)</param>
        /// <returns>A Minimum indicator that compute the in value and the periods since the min value</returns>
        public Minimum MIN(Symbol symbol, int period, Resolution? resolution = null, Func<BaseData, decimal> selector = null)
        {
            var name = CreateIndicatorName(symbol, "MIN" + period, resolution);
            var min = new Minimum(name, period);

            // assign a default value for the selector function
            if (selector == null)
            {
                var subscription = GetSubscription(symbol);
                if (typeof (TradeBar).IsAssignableFrom(subscription.Type))
                {
                    // if we have trade bar data we'll use the Low property, if not x => x.Value will be set in RegisterIndicator
                    selector = x => ((TradeBar) x).Low;
                }
            }

            RegisterIndicator(symbol, min, ResolveConsolidator(symbol, resolution), selector);
            return min;
        }

        /// <summary>
        /// Creates a new AroonOscillator indicator which will compute the AroonUp and AroonDown (as well as the delta)
        /// </summary>
        /// <param name="symbol">The symbol whose Aroon we seek</param>
        /// <param name="period">The look back period for computing number of periods since maximum and minimum</param>
        /// <param name="resolution">The resolution</param>
        /// <param name="selector">Selects a value from the BaseData to send into the indicator, if null defaults to casting the input value to a TradeBar</param>
        /// <returns>An AroonOscillator configured with the specied periods</returns>
        public AroonOscillator AROON(Symbol symbol, int period, Resolution? resolution = null, Func<BaseData, TradeBar> selector = null)
        {
            return AROON(symbol, period, period, resolution, selector);
        }
        
        /// <summary>
        /// Creates a new AroonOscillator indicator which will compute the AroonUp and AroonDown (as well as the delta)
        /// </summary>
        /// <param name="symbol">The symbol whose Aroon we seek</param>
        /// <param name="upPeriod">The look back period for computing number of periods since maximum</param>
        /// <param name="downPeriod">The look back period for computing number of periods since minimum</param>
        /// <param name="resolution">The resolution</param>
        /// <param name="selector">Selects a value from the BaseData to send into the indicator, if null defaults to casting the input value to a TradeBar</param>
        /// <returns>An AroonOscillator configured with the specified periods</returns>
        public AroonOscillator AROON(Symbol symbol, int upPeriod, int downPeriod, Resolution? resolution = null, Func<BaseData, TradeBar> selector = null)
        {
            var name = CreateIndicatorName(symbol, string.Format("AROON({0},{1})", upPeriod, downPeriod), resolution);
            var aroon = new AroonOscillator(name, upPeriod, downPeriod);
            RegisterIndicator(symbol, aroon, resolution, selector);
            return aroon;
        }

        /// <summary>
        /// Creates a new Momentum indicator. This will compute the absolute n-period change in the security.
        /// The indicator will be automatically updated on the given resolution.
        /// </summary>
        /// <param name="symbol">The symbol whose momentum we want</param>
        /// <param name="period">The period over which to compute the momentum</param>
        /// <param name="resolution">The resolution</param>
        /// <param name="selector">Selects a value from the BaseData to send into the indicator, if null defaults to the Value property of BaseData (x => x.Value)</param>
        /// <returns>The momentum indicator for the requested symbol over the specified period</returns>
        public Momentum MOM(Symbol symbol, int period, Resolution? resolution = null, Func<BaseData, decimal> selector = null)
        {
            string name = CreateIndicatorName(symbol, "MOM" + period, resolution);
            var momentum = new Momentum(name, period);
            RegisterIndicator(symbol, momentum, resolution, selector);
            return momentum;
        }

        /// <summary>
        /// Creates a new MomentumPercent indicator. This will compute the n-period percent change in the security.
        /// The indicator will be automatically updated on the given resolution.
        /// </summary>
        /// <param name="symbol">The symbol whose momentum we want</param>
        /// <param name="period">The period over which to compute the momentum</param>
        /// <param name="resolution">The resolution</param>
        /// <param name="selector">Selects a value from the BaseData to send into the indicator, if null defaults to the Value property of BaseData (x => x.Value)</param>
        /// <returns>The momentum indicator for the requested symbol over the specified period</returns>
        public MomentumPercent MOMP(Symbol symbol, int period, Resolution? resolution = null, Func<BaseData, decimal> selector = null)
        {
            string name = CreateIndicatorName(symbol, "MOMP" + period, resolution);
            var momentum = new MomentumPercent(name, period);
            RegisterIndicator(symbol, momentum, resolution, selector);
            return momentum;
        }

        /// <summary>
        /// Creates a new RelativeStrengthIndex indicator. This will produce an oscillator that ranges from 0 to 100 based
        /// on the ratio of average gains to average losses over the specified period.
        /// </summary>
        /// <param name="symbol">The symbol whose RSI we want</param>
        /// <param name="period">The period over which to compute the RSI</param>
        /// <param name="movingAverageType">The type of moving average to use in computing the average gain/loss values</param>
        /// <param name="resolution">The resolution</param>
        /// <param name="selector">Selects a value from the BaseData to send into the indicator, if null defaults to the Value property of BaseData (x => x.Value)</param>
        /// <returns>The RelativeStrengthIndex indicator for the requested symbol over the specified period</returns>
        public RelativeStrengthIndex RSI(Symbol symbol, int period, MovingAverageType movingAverageType = MovingAverageType.Simple, Resolution? resolution = null, Func<BaseData, decimal> selector = null)
        {
            var name = CreateIndicatorName(symbol, "RSI" + period, resolution);
            var rsi = new RelativeStrengthIndex(name, period, movingAverageType);
            RegisterIndicator(symbol, rsi, resolution, selector);
            return rsi;
        }

        /// <summary>
        /// Creates a new CommodityChannelIndex indicator. The indicator will be automatically
        /// updated on the given resolution.
        /// </summary>
        /// <param name="symbol">The symbol whose CCI we want</param>
        /// <param name="period">The period over which to compute the CCI</param>
        /// <param name="movingAverageType">The type of moving average to use in computing the typical price averge</param>
        /// <param name="resolution">The resolution</param>
        /// <param name="selector">Selects a value from the BaseData to send into the indicator, if null defaults to casting the input value to a TradeBar</param>
        /// <returns>The CommodityChannelIndex indicator for the requested symbol over the specified period</returns>
        public CommodityChannelIndex CCI(Symbol symbol, int period, MovingAverageType movingAverageType = MovingAverageType.Simple, Resolution? resolution = null, Func<BaseData, TradeBar> selector = null)
        {
            var name = CreateIndicatorName(symbol, "CCI" + period, resolution);
            var cci = new CommodityChannelIndex(name, period, movingAverageType);
            RegisterIndicator(symbol, cci, resolution, selector);
            return cci;
        }

        /// <summary>
        /// Creates a new MoneyFlowIndex indicator. The indicator will be automatically
        /// updated on the given resolution.
        /// </summary>
        /// <param name="symbol">The symbol whose MFI we want</param>
        /// <param name="period">The period over which to compute the MFI</param>
        /// <param name="resolution">The resolution</param>
        /// <param name="selector">Selects a value from the BaseData to send into the indicator, if null defaults to the Value property of BaseData (x => x.Value)</param>
        /// <returns>The MoneyFlowIndex indicator for the requested symbol over the specified period</returns>
        public MoneyFlowIndex MFI(Symbol symbol, int period, Resolution? resolution = null, Func<BaseData, TradeBar> selector = null)
        {
            var name = CreateIndicatorName(symbol, "MFI" + period, resolution);
            var mfi = new MoneyFlowIndex(name, period);
            RegisterIndicator(symbol, mfi, resolution, selector);
            return mfi;
        }

        /// <summary>
        /// Creates a new StandardDeviation indicator. This will return the population standard deviation of samples over the specified period.
        /// </summary>
        /// <param name="symbol">The symbol whose STD we want</param>
        /// <param name="period">The period over which to compute the STD</param>
        /// <param name="resolution">The resolution</param>
        /// <param name="selector">Selects a value from the BaseData to send into the indicator, if null defaults to the Value property of BaseData (x => x.Value)</param>
        /// <returns>The StandardDeviation indicator for the requested symbol over the speified period</returns>
        public StandardDeviation STD(Symbol symbol, int period, Resolution? resolution = null, Func<BaseData, decimal> selector = null)
        {
            var name = CreateIndicatorName(symbol, "STD" + period, resolution);
            var std = new StandardDeviation(name, period);
            RegisterIndicator(symbol, std, resolution, selector);
            return std;
        }

        /// <summary>
        /// Creates a new BollingerBands indicator which will compute the MiddleBand, UpperBand, LowerBand, and StandardDeviation
        /// </summary>
        /// <param name="symbol">The symbol whose BollingerBands we seek</param>
        /// <param name="period">The period of the standard deviation and moving average (middle band)</param>
        /// <param name="k">The number of standard deviations specifying the distance between the middle band and upper or lower bands</param>
        /// <param name="movingAverageType">The type of moving average to be used</param>
        /// <param name="resolution">The resolution</param>
        /// <param name="selector">Selects a value from the BaseData to send into the indicator, if null defaults to the Value property of BaseData (x => x.Value)</param>
        /// <returns>A BollingerBands configured with the specied period</returns>
        public BollingerBands BB(Symbol symbol, int period, decimal k, MovingAverageType movingAverageType = MovingAverageType.Simple, Resolution? resolution = null, Func<BaseData, decimal> selector = null)
        {
            var name = CreateIndicatorName(symbol, string.Format("BB({0},{1})", period, k), resolution);
            var bb = new BollingerBands(name, period, k, movingAverageType);
            RegisterIndicator(symbol, bb, resolution, selector);
            return bb;
        }

        /// <summary>
        /// Creates a new RateOfChange indicator. This will compute the n-period rate of change in the security.
        /// The indicator will be automatically updated on the given resolution.
        /// </summary>
        /// <param name="symbol">The symbol whose RateOfChange we want</param>
        /// <param name="period">The period over which to compute the RateOfChange</param>
        /// <param name="resolution">The resolution</param>
        /// <param name="selector">Selects a value from the BaseData to send into the indicator, if null defaults to the Value property of BaseData (x => x.Value)</param>
        /// <returns>The RateOfChange indicator for the requested symbol over the specified period</returns>
        public RateOfChange ROC(Symbol symbol, int period, Resolution? resolution = null, Func<BaseData, decimal> selector = null)
        {
            string name = CreateIndicatorName(symbol, "ROC" + period, resolution);
            var rateofchange = new RateOfChange(name, period);
            RegisterIndicator(symbol, rateofchange, resolution, selector);
            return rateofchange;
        }

        /// <summary>
        /// Creates a new RateOfChangePercent indicator. This will compute the n-period percentage rate of change in the security.
        /// The indicator will be automatically updated on the given resolution.
        /// </summary>
        /// <param name="symbol">The symbol whose RateOfChangePercent we want</param>
        /// <param name="period">The period over which to compute the RateOfChangePercent</param>
        /// <param name="resolution">The resolution</param>
        /// <param name="selector">Selects a value from the BaseData to send into the indicator, if null defaults to the Value property of BaseData (x => x.Value)</param>
        /// <returns>The RateOfChangePercent indicator for the requested symbol over the specified period</returns>
        public RateOfChangePercent ROCP(Symbol symbol, int period, Resolution? resolution = null, Func<BaseData, decimal> selector = null)
        {
            string name = CreateIndicatorName(symbol, "ROCP" + period, resolution);
            var rateofchangepercent = new RateOfChangePercent(name, period);
            RegisterIndicator(symbol, rateofchangepercent, resolution, selector);
            return rateofchangepercent;
        }

        /// <summary>
        /// Creates a new Williams %R indicator. This will compute the percentage change of
        /// the current closing price in relation to the high and low of the past N periods.
        /// The indicator will be automatically updated on the given resolution.
        /// </summary>
        /// <param name="symbol">The symbol whose Williams %R we want</param>
        /// <param name="period">The period over which to compute the Williams %R</param>
        /// <param name="resolution">The resolution</param>
        /// <param name="selector">Selects a value from the BaseData to send into the indicator, if null defaults to the Value property of BaseData (x => x.Value)</param>
        /// <returns>The rateofchangepercent indicator for the requested symbol over the specified period</returns>
        public WilliamsPercentR WILR(Symbol symbol, int period, Resolution? resolution = null, Func<BaseData, TradeBar> selector = null)
        {
            string name = CreateIndicatorName(symbol, "WILR" + period, resolution);
            var williamspercentr = new WilliamsPercentR(name, period);
            RegisterIndicator(symbol, williamspercentr, resolution, selector);
            return williamspercentr;
        }

        /// <summary>
        /// Creates a new LinearWeightedMovingAverage indicator.  This indicator will linearly distribute
        /// the weights across the periods.  
        /// </summary>
        /// <param name="symbol">The symbol whose LWMA we want</param>
        /// <param name="period">The period over which to compute the LWMA</param>
        /// <param name="resolution">The resolution</param>
        /// <param name="selector">Selects a value from the BaseData to send into the indicator, if null defaults to the Value property of BaseData (x => x.Value)</param>
        /// <returns></returns>
        public LinearWeightedMovingAverage LWMA(Symbol symbol, int period, Resolution? resolution = null, Func<BaseData, decimal> selector = null)
        {
            string name = CreateIndicatorName(symbol, "LWMA" + period, resolution);
            var lwma = new LinearWeightedMovingAverage(name, period);
            RegisterIndicator(symbol, lwma, resolution, selector);
            return lwma;
        }

        /// <summary>
        /// Creates a new On Balance Volume indicator. This will compute the cumulative total volume
        /// based on whether the close price being higher or lower than the previous period.
        /// The indicator will be automatically updated on the given resolution.
        /// </summary>
        /// <param name="symbol">The symbol whose On Balance Volume we seek</param>
        /// <param name="resolution">The resolution.</param>
        /// <param name="selector">Selects a value from the BaseData to send into the indicator, if null defaults to casting the input value to a TradeBar</param>
        /// <returns>The On Balance Volume indicator for the requested symbol.</returns>
        public OnBalanceVolume OBV(Symbol symbol, Resolution? resolution = null, Func<BaseData, TradeBar> selector = null)
        {
            var name = CreateIndicatorName(symbol, "OBV", resolution);
            var onBalanceVolume = new OnBalanceVolume(name);
            RegisterIndicator(symbol, onBalanceVolume, resolution, selector);
            return onBalanceVolume;
        }

        /// <summary>
        /// Creates a new Average Directional Index indicator. 
        /// The indicator will be automatically updated on the given resolution.
        /// </summary>
        /// <param name="symbol">The symbol whose Average Directional Index we seek</param>
        /// <param name="resolution">The resolution.</param> 
        /// <param name="period">The period over which to compute the Average Directional Index</param>
        /// <param name="selector">Selects a value from the BaseData to send into the indicator, if null defaults to casting the input value to a TradeBar</param>
        /// <returns>The Average Directional Index indicator for the requested symbol.</returns>
        public AverageDirectionalIndex ADX(Symbol symbol, int period, Resolution? resolution = null, Func<BaseData, TradeBar> selector = null)
        {
            var name = CreateIndicatorName(symbol, "ADX", resolution);
            var averageDirectionalIndex = new AverageDirectionalIndex(name, period);
            RegisterIndicator(symbol, averageDirectionalIndex, resolution, selector);
            return averageDirectionalIndex;
        }

        /// <summary>
        /// Creates a new Keltner Channels indicator. 
        /// The indicator will be automatically updated on the given resolution.
        /// </summary>
        /// <param name="symbol">The symbol whose Keltner Channel we seek</param>
        /// <param name="period">The period over which to compute the Keltner Channels</param>
        /// <param name="k">The number of multiples of the <see cref="AverageTrueRange"/> from the middle band of the Keltner Channels</param>
        /// <param name="movingAverageType">Specifies the type of moving average to be used as the middle line of the Keltner Channel</param>
        /// <param name="resolution">The resolution.</param> 
        /// <param name="selector">Selects a value from the BaseData to send into the indicator, if null defaults to casting the input value to a TradeBar</param>
        /// <returns>The Keltner Channel indicator for the requested symbol.</returns>
        public KeltnerChannels KCH(Symbol symbol, int period, decimal k, MovingAverageType movingAverageType = MovingAverageType.Simple, Resolution? resolution = null, Func<BaseData, TradeBar> selector = null)
        {
            var name = CreateIndicatorName(symbol, "KCH", resolution);
            var keltnerChannels = new KeltnerChannels(name, period, k, movingAverageType);
            RegisterIndicator(symbol, keltnerChannels, resolution, selector);
            return keltnerChannels;
        }

        /// <summary>
        /// Creates a new Donchian Channel indicator which will compute the Upper Band and Lower Band.
        /// The indicator will be automatically updated on the given resolution.
        /// </summary>
        /// <param name="symbol">The symbol whose Donchian Channel we seek.</param>
        /// <param name="upperPeriod">The period over which to compute the upper Donchian Channel.</param>
        /// <param name="lowerPeriod">The period over which to compute the lower Donchian Channel.</param>
        /// <param name="resolution">The resolution.</param>
        /// <param name="selector">Selects a value from the BaseData to send into the indicator, if null defaults to casting the input value to a TradeBar</param>
        /// <returns>The Donchian Channel indicator for the requested symbol.</returns>
        public DonchianChannel DCH(Symbol symbol, int upperPeriod, int lowerPeriod, Resolution? resolution = null, Func<BaseData, TradeBar> selector = null)
        {
            var name = CreateIndicatorName(symbol, "DCH", resolution);
            var donchianChannel = new DonchianChannel(name, upperPeriod, lowerPeriod);
            RegisterIndicator(symbol, donchianChannel, resolution, selector);
            return donchianChannel;
        }

        /// <summary>
        /// Overload shorthand to create a new symmetric Donchian Channel indicator which
        /// has the upper and lower channels set to the same period length.
        /// </summary>
        /// <param name="symbol">The symbol whose Donchian Channel we seek.</param>
        /// <param name="period">The period over which to compute the Donchian Channel.</param>
        /// <param name="resolution">The resolution.</param>
        /// <param name="selector">Selects a value from the BaseData to send into the indicator, if null defaults to casting the input value to a TradeBar</param>
        /// <returns>The Donchian Channel indicator for the requested symbol.</returns>
        public DonchianChannel DCH(Symbol symbol, int period, Resolution? resolution = null, Func<BaseData, TradeBar> selector = null)
        {
            return DCH(symbol, period, period, resolution, selector);
        }

        /// <summary>
        /// Creates a new Stochastic indicator.
        /// </summary>
        /// <param name="symbol">The symbol whose stochastic we seek</param>
        /// <param name="resolution">The resolution.</param>
        /// <param name="period">The period of the stochastic. Normally 14</param>
        /// <param name="kPeriod">The sum period of the stochastic. Normally 14</param>
        /// <param name="dPeriod">The sum period of the stochastic. Normally 3</param>
        /// <returns>Stochastic indicator for the requested symbol.</returns>
        public Stochastic STO(Symbol symbol, int period, int kPeriod, int dPeriod, Resolution? resolution = null)
        {
            string name = CreateIndicatorName(symbol, "STO", resolution);
            var stoch = new Stochastic(name, period, kPeriod, dPeriod);
            RegisterIndicator(symbol, stoch, resolution);
            return stoch;
        }

        /// <summary>
        /// Overload short hand to create a new Stochastic indicator; defaulting to the 3 period for dStoch
        /// </summary>
        /// <param name="symbol">The symbol whose stochastic we seek</param>
        /// <param name="resolution">The resolution.</param>
        /// <param name="period">The period of the stochastic. Normally 14</param>
        /// <returns>Stochastic indicator for the requested symbol.</returns>
        public Stochastic STO(Symbol symbol, int period, Resolution? resolution = null)
        {
            return STO(symbol, period, period, 3, resolution);
        }

        /// <summary>
        /// Creates a new LogReturn indicator.
        /// </summary>
        /// <param name="symbol">The symbol whose log return we seek</param>
        /// <param name="period">The period of the log return.</param>
        /// <param name="resolution">The resolution.</param>
        /// <returns>log return indicator for the requested symbol.</returns>
        public LogReturn LOGR(Symbol symbol, int period, Resolution? resolution = null)
        {
            string name = CreateIndicatorName(symbol, "LOGR", resolution);
            var logr = new LogReturn(name, period);
            RegisterIndicator(symbol, logr, resolution);
            return logr;
        }

        /// <summary>
        /// Creates and registers a new Least Squares Moving Average instance.
        /// </summary>
        /// <param name="symbol">The symbol whose LSMA we seek.</param>
        /// <param name="period">The LSMA period. Normally 14.</param>
        /// <param name="resolution">The resolution.</param>
        /// <param name="selector">Selects a value from the BaseData to send into the indicator, if null defaults to casting the input value to a TradeBar.</param>
        /// <returns>A LeastSquaredMovingAverage configured with the specified period</returns>
        public LeastSquaresMovingAverage LSMA(Symbol symbol, int period, Resolution? resolution = null, Func<BaseData, decimal> selector = null)
        {
            var name = CreateIndicatorName(symbol, "LSMA" + period, resolution);
            var lsma = new LeastSquaresMovingAverage(name, period);
            RegisterIndicator(symbol, lsma, resolution, selector);
            return lsma;
        }

        /// <summary>
        /// Creates a new Parabolic SAR indicator
        /// </summary>
        /// <param name="symbol">The symbol whose PSAR we seek</param>
        /// <param name="afStart">Acceleration factor start value. Normally 0.02</param>
        /// <param name="afIncrement">Acceleration factor increment value. Normally 0.02</param>
        /// <param name="afMax">Acceleration factor max value. Normally 0.2</param>
        /// <param name="resolution">The resolution</param>
        /// <param name="selector">Selects a value from the BaseData to send into the indicator, if null defaults to casting the input value to a TradeBar</param>
        /// <returns>A ParabolicStopAndReverse configured with the specified periods</returns>
        public ParabolicStopAndReverse PSAR(Symbol symbol, decimal afStart = 0.02m, decimal afIncrement = 0.02m, decimal afMax = 0.2m, Resolution? resolution = null, Func<BaseData, TradeBar> selector = null)
        {
            var name = CreateIndicatorName(symbol, string.Format("PSAR({0},{1},{2})", afStart, afIncrement, afMax), resolution);
            var psar = new ParabolicStopAndReverse(name, afStart, afIncrement, afMax);
            RegisterIndicator(symbol, psar, resolution, selector);
            return psar;
        }

        /// <summary>
        /// Creates a new Balance Of Power indicator.
        /// The indicator will be automatically updated on the given resolution.
        /// </summary>
        /// <param name="symbol">The symbol whose Balance Of Power we seek</param>
        /// <param name="resolution">The resolution.</param>
        /// <param name="selector">Selects a value from the BaseData to send into the indicator, if null defaults to casting the input value to a TradeBar</param>
        /// <returns>The Balance Of Power indicator for the requested symbol.</returns>
        public BalanceOfPower BOP(Symbol symbol, Resolution? resolution = null, Func<BaseData, TradeBar> selector = null)
        {
            var name = CreateIndicatorName(symbol, "BOP", resolution);
            var bop = new BalanceOfPower(name);
            RegisterIndicator(symbol, bop, resolution, selector);
            return bop;
        }

        /// <summary>
        /// Creates a new Variance indicator. This will return the population variance of samples over the specified period.
        /// </summary>
        /// <param name="symbol">The symbol whose VAR we want</param>
        /// <param name="period">The period over which to compute the VAR</param>
        /// <param name="resolution">The resolution</param>
        /// <param name="selector">Selects a value from the BaseData to send into the indicator, if null defaults to the Value property of BaseData (x => x.Value)</param>
        /// <returns>The Variance indicator for the requested symbol over the speified period</returns>
        public Variance VAR(Symbol symbol, int period, Resolution? resolution = null, Func<BaseData, decimal> selector = null)
        {
            var name = CreateIndicatorName(symbol, "VAR" + period, resolution);
            var variance = new Variance(name, period);
            RegisterIndicator(symbol, variance, resolution, selector);
            return variance;
        }

        /// <summary>
        /// Creates a new AccumulationDistribution indicator.
        /// </summary>
        /// <param name="symbol">The symbol whose AD we want</param>
        /// <param name="resolution">The resolution</param>
        /// <param name="selector">Selects a value from the BaseData to send into the indicator, if null defaults to the Value property of BaseData (x => x.Value)</param>
        /// <returns>The AccumulationDistribution indicator for the requested symbol over the speified period</returns>
        public AccumulationDistribution AD(Symbol symbol, Resolution? resolution = null, Func<BaseData, TradeBar> selector = null)
        {
            var name = CreateIndicatorName(symbol, "AD", resolution);
            var ad = new AccumulationDistribution(name);
            RegisterIndicator(symbol, ad, resolution, selector);
            return ad;
        }

        /// <summary>
        /// Creates a new AccumulationDistributionOscillator indicator.
        /// </summary>
        /// <param name="symbol">The symbol whose ADOSC we want</param>
        /// <param name="fastPeriod">The fast moving average period</param>
        /// <param name="slowPeriod">The slow moving average period</param>
        /// <param name="resolution">The resolution</param>
        /// <param name="selector">Selects a value from the BaseData to send into the indicator, if null defaults to the Value property of BaseData (x => x.Value)</param>
        /// <returns>The AccumulationDistributionOscillator indicator for the requested symbol over the speified period</returns>
        public AccumulationDistributionOscillator ADOSC(Symbol symbol, int fastPeriod, int slowPeriod, Resolution? resolution = null, Func<BaseData, TradeBar> selector = null)
        {
            var name = CreateIndicatorName(symbol, string.Format("ADOSC({0},{1})", fastPeriod, slowPeriod), resolution);
            var adOsc = new AccumulationDistributionOscillator(name, fastPeriod, slowPeriod);
            RegisterIndicator(symbol, adOsc, resolution, selector);
            return adOsc;
        }

        /// <summary>
        /// Creates a new TrueRange indicator.
        /// </summary>
        /// <param name="symbol">The symbol whose TR we want</param>
        /// <param name="resolution">The resolution</param>
        /// <param name="selector">Selects a value from the BaseData to send into the indicator, if null defaults to the Value property of BaseData (x => x.Value)</param>
        /// <returns>The TrueRange indicator for the requested symbol.</returns>
        public TrueRange TR(Symbol symbol, Resolution? resolution = null, Func<BaseData, TradeBar> selector = null)
        {
            var name = CreateIndicatorName(symbol, "TR", resolution);
            var tr = new TrueRange(name);
            RegisterIndicator(symbol, tr, resolution, selector);
            return tr;
        }

        /// <summary>
        /// Creates a new ChandeMomentumOscillator indicator.
        /// </summary>
        /// <param name="symbol">The symbol whose CMO we want</param>
        /// <param name="period">The period over which to compute the CMO</param>
        /// <param name="resolution">The resolution</param>
        /// <param name="selector">Selects a value from the BaseData to send into the indicator, if null defaults to the Value property of BaseData (x => x.Value)</param>
        /// <returns>The ChandeMomentumOscillator indicator for the requested symbol over the specified period</returns>
        public ChandeMomentumOscillator CMO(Symbol symbol, int period, Resolution? resolution = null, Func<BaseData, decimal> selector = null)
        {
            var name = CreateIndicatorName(symbol, "CMO" + period, resolution);
            var cmo = new ChandeMomentumOscillator(name, period);
            RegisterIndicator(symbol, cmo, resolution, selector);
            return cmo;
        }

        /// <summary>
        /// Creates a new DoubleExponentialMovingAverage indicator.
        /// </summary>
        /// <param name="symbol">The symbol whose DEMA we want</param>
        /// <param name="period">The period over which to compute the DEMA</param>
        /// <param name="resolution">The resolution</param>
        /// <param name="selector">Selects a value from the BaseData to send into the indicator, if null defaults to the Value property of BaseData (x => x.Value)</param>
        /// <returns>The DoubleExponentialMovingAverage indicator for the requested symbol over the specified period</returns>
        public DoubleExponentialMovingAverage DEMA(Symbol symbol, int period, Resolution? resolution = null, Func<BaseData, decimal> selector = null)
        {
            var name = CreateIndicatorName(symbol, "DEMA" + period, resolution);
            var dema = new DoubleExponentialMovingAverage(name, period);
            RegisterIndicator(symbol, dema, resolution, selector);
            return dema;
        }

        /// <summary>
        /// Creates a new TripleExponentialMovingAverage indicator.
        /// </summary>
        /// <param name="symbol">The symbol whose TEMA we want</param>
        /// <param name="period">The period over which to compute the TEMA</param>
        /// <param name="resolution">The resolution</param>
        /// <param name="selector">Selects a value from the BaseData to send into the indicator, if null defaults to the Value property of BaseData (x => x.Value)</param>
        /// <returns>The TripleExponentialMovingAverage indicator for the requested symbol over the specified period</returns>
        public TripleExponentialMovingAverage TEMA(Symbol symbol, int period, Resolution? resolution = null, Func<BaseData, decimal> selector = null)
        {
            var name = CreateIndicatorName(symbol, "TEMA" + period, resolution);
            var tema = new TripleExponentialMovingAverage(name, period);
            RegisterIndicator(symbol, tema, resolution, selector);
            return tema;
        }

        /// <summary>
        /// Creates a new TriangularMovingAverage indicator.
        /// </summary>
        /// <param name="symbol">The symbol whose TRIMA we want</param>
        /// <param name="period">The period over which to compute the TRIMA</param>
        /// <param name="resolution">The resolution</param>
        /// <param name="selector">Selects a value from the BaseData to send into the indicator, if null defaults to the Value property of BaseData (x => x.Value)</param>
        /// <returns>The TriangularMovingAverage indicator for the requested symbol over the specified period</returns>
        public TriangularMovingAverage TRIMA(Symbol symbol, int period, Resolution? resolution = null, Func<BaseData, decimal> selector = null)
        {
            var name = CreateIndicatorName(symbol, "TRIMA" + period, resolution);
            var trima = new TriangularMovingAverage(name, period);
            RegisterIndicator(symbol, trima, resolution, selector);
            return trima;
        }

        /// <summary>
        /// Creates a new RateOfChangeRatio indicator.
        /// </summary>
        /// <param name="symbol">The symbol whose ROCR we want</param>
        /// <param name="period">The period over which to compute the ROCR</param>
        /// <param name="resolution">The resolution</param>
        /// <param name="selector">Selects a value from the BaseData to send into the indicator, if null defaults to the Value property of BaseData (x => x.Value)</param>
        /// <returns>The RateOfChangeRatio indicator for the requested symbol over the specified period</returns>
        public RateOfChangeRatio ROCR(Symbol symbol, int period, Resolution? resolution = null, Func<BaseData, decimal> selector = null)
        {
            var name = CreateIndicatorName(symbol, "ROCR" + period, resolution);
            var rocr = new RateOfChangeRatio(name, period);
            RegisterIndicator(symbol, rocr, resolution, selector);
            return rocr;
        }

        /// <summary>
        /// Creates a new MeanAbsoluteDeviation indicator.
        /// </summary>
        /// <param name="symbol">The symbol whose MeanAbsoluteDeviation we want</param>
        /// <param name="period">The period over which to compute the MeanAbsoluteDeviation</param>
        /// <param name="resolution">The resolution</param>
        /// <param name="selector">Selects a value from the BaseData to send into the indicator, if null defaults to the Value property of BaseData (x => x.Value)</param>
        /// <returns>The MeanAbsoluteDeviation indicator for the requested symbol over the specified period</returns>
        public MeanAbsoluteDeviation MAD(Symbol symbol, int period, Resolution? resolution = null, Func<BaseData, decimal> selector = null)
        {
            var name = CreateIndicatorName(symbol, "MAD" + period, resolution);
            var mad = new MeanAbsoluteDeviation(name, period);
            RegisterIndicator(symbol, mad, resolution, selector);
            return mad;
        }

        /// <summary>
        /// Creates a new Momersion indicator.
        /// </summary>
        /// <param name="symbol">The symbol whose Momersion we want</param>
        /// <param name="minPeriod">The minimum period over which to compute the Momersion</param>
        /// <param name="fullPeriod">The full period over which to compute the Momersion</param>
        /// <param name="resolution">The resolution</param>
        /// <param name="selector">Selects a value from the BaseData to send into the indicator, if null defaults to the Value property of BaseData (x => x.Value)</param>
        /// <returns>The Momersion indicator for the requested symbol over the specified period</returns>
        public MomersionIndicator MOMERSION(Symbol symbol, int minPeriod, int fullPeriod, Resolution? resolution = null, Func<BaseData, decimal> selector = null)
        {
            var name = CreateIndicatorName(symbol, string.Format("MOMERSION({0},{1})", minPeriod, fullPeriod), resolution);
            var momersion = new MomersionIndicator(name, minPeriod, fullPeriod);
            RegisterIndicator(symbol, momersion, resolution, selector);
            return momersion;
        }

        /// <summary>
        /// Creates a new Sum indicator.
        /// </summary>
        /// <param name="symbol">The symbol whose Sum we want</param>
        /// <param name="period">The period over which to compute the Sum</param>
        /// <param name="resolution">The resolution</param>
        /// <param name="selector">Selects a value from the BaseData to send into the indicator, if null defaults to the Value property of BaseData (x => x.Value)</param>
        /// <returns>The Sum indicator for the requested symbol over the specified period</returns>
        public Sum SUM(Symbol symbol, int period, Resolution? resolution = null, Func<BaseData, decimal> selector = null)
        {
            var name = CreateIndicatorName(symbol, "SUM" + period, resolution);
            var sum = new Sum(name, period);
            RegisterIndicator(symbol, sum, resolution, selector);
            return sum;
        }

        /// <summary>
        /// Creates a new T3MovingAverage indicator.
        /// </summary>
        /// <param name="symbol">The symbol whose T3 we want</param>
        /// <param name="period">The period over which to compute the T3</param>
        /// <param name="volumeFactor">The volume factor to be used for the T3 (value must be in the [0,1] range, defaults to 0.7)</param>
        /// <param name="resolution">The resolution</param>
        /// <param name="selector">Selects a value from the BaseData to send into the indicator, if null defaults to the Value property of BaseData (x => x.Value)</param>
        /// <returns>The T3MovingAverage indicator for the requested symbol over the specified period</returns>
        public T3MovingAverage T3(Symbol symbol, int period, decimal volumeFactor = 0.7m, Resolution? resolution = null, Func<BaseData, decimal> selector = null)
        {
            var name = CreateIndicatorName(symbol, string.Format("T3({0},{1})", period, volumeFactor), resolution);
            var t3 = new T3MovingAverage(name, period, volumeFactor);
            RegisterIndicator(symbol, t3, resolution, selector);
            return t3;
        }

        /// <summary>
        /// Creates a new NormalizedAverageTrueRange indicator.
        /// </summary>
        /// <param name="symbol">The symbol whose NATR we want</param>
        /// <param name="period">The period over which to compute the NATR</param>
        /// <param name="resolution">The resolution</param>
        /// <param name="selector">Selects a value from the BaseData to send into the indicator, if null defaults to the Value property of BaseData (x => x.Value)</param>
        /// <returns>The NormalizedAverageTrueRange indicator for the requested symbol over the specified period</returns>
        public NormalizedAverageTrueRange NATR(Symbol symbol, int period, Resolution? resolution = null, Func<BaseData, TradeBar> selector = null)
        {
            var name = CreateIndicatorName(symbol, "NATR" + period, resolution);
            var natr = new NormalizedAverageTrueRange(name, period);
            RegisterIndicator(symbol, natr, resolution, selector);
            return natr;
        }

        /// <summary>
        /// Creates a new Heikin-Ashi indicator.
        /// </summary>
        /// <param name="symbol">The symbol whose Heikin-Ashi we want</param>
        /// <param name="resolution">The resolution</param>
        /// <param name="selector">Selects a value from the BaseData to send into the indicator, if null defaults to the Value property of BaseData (x => x.Value)</param>
        /// <returns>The Heikin-Ashi indicator for the requested symbol over the specified period</returns>
        public HeikinAshi HeikinAshi(Symbol symbol, Resolution? resolution = null, Func<BaseData, TradeBar> selector = null)
        {
            var name = CreateIndicatorName(symbol, "HA", resolution);
            var ha = new HeikinAshi(name);
            RegisterIndicator(symbol, ha, resolution, selector);
            return ha;
        }

        /// <summary>
        /// Creates a new AverageDirectionalMovementIndexRating indicator.
        /// </summary>
        /// <param name="symbol">The symbol whose ADXR we want</param>
        /// <param name="period">The period over which to compute the ADXR</param>
        /// <param name="resolution">The resolution</param>
        /// <param name="selector">Selects a value from the BaseData to send into the indicator, if null defaults to the Value property of BaseData (x => x.Value)</param>
        /// <returns>The AverageDirectionalMovementIndexRating indicator for the requested symbol over the specified period</returns>
        public AverageDirectionalMovementIndexRating ADXR(Symbol symbol, int period, Resolution? resolution = null, Func<BaseData, TradeBar> selector = null)
        {
            var name = CreateIndicatorName(symbol, "ADXR" + period, resolution);
            var adxr = new AverageDirectionalMovementIndexRating(name, period);
            RegisterIndicator(symbol, adxr, resolution, selector);
            return adxr;
        }

        /// <summary>
        /// Creates a new KaufmanAdaptiveMovingAverage indicator.
        /// </summary>
        /// <param name="symbol">The symbol whose KAMA we want</param>
        /// <param name="period">The period over which to compute the KAMA</param>
        /// <param name="resolution">The resolution</param>
        /// <param name="selector">Selects a value from the BaseData to send into the indicator, if null defaults to the Value property of BaseData (x => x.Value)</param>
        /// <returns>The KaufmanAdaptiveMovingAverage indicator for the requested symbol over the specified period</returns>
        public KaufmanAdaptiveMovingAverage KAMA(Symbol symbol, int period, Resolution? resolution = null, Func<BaseData, decimal> selector = null)
        {
            var name = CreateIndicatorName(symbol, "KAMA" + period, resolution);
            var kama = new KaufmanAdaptiveMovingAverage(name, period);
            RegisterIndicator(symbol, kama, resolution, selector);
            return kama;
        }

        /// <summary>
<<<<<<< HEAD
        /// Creates a new MidPoint indicator.
        /// </summary>
        /// <param name="symbol">The symbol whose MIDPOINT we want</param>
        /// <param name="period">The period over which to compute the MIDPOINT</param>
        /// <param name="resolution">The resolution</param>
        /// <param name="selector">Selects a value from the BaseData to send into the indicator, if null defaults to the Value property of BaseData (x => x.Value)</param>
        /// <returns>The MidPoint indicator for the requested symbol over the specified period</returns>
        public MidPoint MIDPOINT(Symbol symbol, int period, Resolution? resolution = null, Func<BaseData, decimal> selector = null)
        {
            var name = CreateIndicatorName(symbol, "MIDPOINT" + period, resolution);
            var midpoint = new MidPoint(name, period);
            RegisterIndicator(symbol, midpoint, resolution, selector);
            return midpoint;
=======
        /// Creates a new UltimateOscillator indicator.
        /// </summary>
        /// <param name="symbol">The symbol whose ULTOSC we want</param>
        /// <param name="period1">The first period over which to compute the ULTOSC</param>
        /// <param name="period2">The second period over which to compute the ULTOSC</param>
        /// <param name="period3">The third period over which to compute the ULTOSC</param>
        /// <param name="resolution">The resolution</param>
        /// <param name="selector">Selects a value from the BaseData to send into the indicator, if null defaults to the Value property of BaseData (x => x.Value)</param>
        /// <returns>The UltimateOscillator indicator for the requested symbol over the specified period</returns>
        public UltimateOscillator ULTOSC(Symbol symbol, int period1, int period2, int period3, Resolution? resolution = null, Func<BaseData, TradeBar> selector = null)
        {
            var name = CreateIndicatorName(symbol, string.Format("ULTOSC({0},{1},{2})", period1, period2, period3), resolution);
            var ultosc = new UltimateOscillator(name, period1, period2, period3);
            RegisterIndicator(symbol, ultosc, resolution, selector);
            return ultosc;
>>>>>>> b289a77c
        }

        /// <summary>
        /// Creates and registers a new consolidator to receive automatic updates at the specified resolution as well as configures
        /// the indicator to receive updates from the consolidator.
        /// </summary>
        /// <param name="symbol">The symbol to register against</param>
        /// <param name="indicator">The indicator to receive data from the consolidator</param>
        /// <param name="resolution">The resolution at which to send data to the indicator, null to use the same resolution as the subscription</param>
        /// <param name="selector">Selects a value from the BaseData to send into the indicator, if null defaults to the Value property of BaseData (x => x.Value)</param>
        public void RegisterIndicator(Symbol symbol, IndicatorBase<IndicatorDataPoint> indicator, Resolution? resolution = null, Func<BaseData, decimal> selector = null)
        {
            RegisterIndicator(symbol, indicator, ResolveConsolidator(symbol, resolution), selector ?? (x => x.Value));
        }

        /// <summary>
        /// Creates and registers a new consolidator to receive automatic updates at the specified resolution as well as configures
        /// the indicator to receive updates from the consolidator.
        /// </summary>
        /// <param name="symbol">The symbol to register against</param>
        /// <param name="indicator">The indicator to receive data from the consolidator</param>
        /// <param name="resolution">The resolution at which to send data to the indicator, null to use the same resolution as the subscription</param>
        /// <param name="selector">Selects a value from the BaseData to send into the indicator, if null defaults to the Value property of BaseData (x => x.Value)</param>
        public void RegisterIndicator(Symbol symbol, IndicatorBase<IndicatorDataPoint> indicator, TimeSpan? resolution = null, Func<BaseData, decimal> selector = null)
        {
            RegisterIndicator(symbol, indicator, ResolveConsolidator(symbol, resolution), selector ?? (x => x.Value));
        }

        /// <summary>
        /// Registers the consolidator to receive automatic updates as well as configures the indicator to receive updates
        /// from the consolidator.
        /// </summary>
        /// <param name="symbol">The symbol to register against</param>
        /// <param name="indicator">The indicator to receive data from the consolidator</param>
        /// <param name="consolidator">The consolidator to receive raw subscription data</param>
        /// <param name="selector">Selects a value from the BaseData send into the indicator, if null defaults to the Value property of BaseData (x => x.Value)</param>
        public void RegisterIndicator(Symbol symbol, IndicatorBase<IndicatorDataPoint> indicator, IDataConsolidator consolidator, Func<BaseData, decimal> selector = null)
        {
            // default our selector to the Value property on BaseData
            selector = selector ?? (x => x.Value);

            // register the consolidator for automatic updates via SubscriptionManager
            SubscriptionManager.AddConsolidator(symbol, consolidator);

            // attach to the DataConsolidated event so it updates our indicator
            consolidator.DataConsolidated += (sender, consolidated) =>
            {
                var value = selector(consolidated);
                indicator.Update(new IndicatorDataPoint(consolidated.Symbol, consolidated.EndTime, value));
            };
        }

        /// <summary>
        /// Registers the consolidator to receive automatic updates as well as configures the indicator to receive updates
        /// from the consolidator.
        /// </summary>
        /// <param name="symbol">The symbol to register against</param>
        /// <param name="indicator">The indicator to receive data from the consolidator</param>
        /// <param name="resolution">The resolution at which to send data to the indicator, null to use the same resolution as the subscription</param>
        public void RegisterIndicator<T>(Symbol symbol, IndicatorBase<T> indicator, Resolution? resolution = null)
            where T : BaseData
        {
            RegisterIndicator(symbol, indicator, ResolveConsolidator(symbol, resolution));
        }

        /// <summary>
        /// Registers the consolidator to receive automatic updates as well as configures the indicator to receive updates
        /// from the consolidator.
        /// </summary>
        /// <param name="symbol">The symbol to register against</param>
        /// <param name="indicator">The indicator to receive data from the consolidator</param>
        /// <param name="resolution">The resolution at which to send data to the indicator, null to use the same resolution as the subscription</param>
        /// <param name="selector">Selects a value from the BaseData send into the indicator, if null defaults to a cast (x => (T)x)</param>
        public void RegisterIndicator<T>(Symbol symbol, IndicatorBase<T> indicator, Resolution? resolution, Func<BaseData, T> selector)
            where T : BaseData
        {
            RegisterIndicator(symbol, indicator, ResolveConsolidator(symbol, resolution), selector);
        }

        /// <summary>
        /// Registers the consolidator to receive automatic updates as well as configures the indicator to receive updates
        /// from the consolidator.
        /// </summary>
        /// <param name="symbol">The symbol to register against</param>
        /// <param name="indicator">The indicator to receive data from the consolidator</param>
        /// <param name="resolution">The resolution at which to send data to the indicator, null to use the same resolution as the subscription</param>
        /// <param name="selector">Selects a value from the BaseData send into the indicator, if null defaults to a cast (x => (T)x)</param>
        public void RegisterIndicator<T>(Symbol symbol, IndicatorBase<T> indicator, TimeSpan? resolution, Func<BaseData, T> selector = null)
            where T : BaseData
        {
            RegisterIndicator(symbol, indicator, ResolveConsolidator(symbol, resolution), selector);
        }

        /// <summary>
        /// Registers the consolidator to receive automatic updates as well as configures the indicator to receive updates
        /// from the consolidator.
        /// </summary>
        /// <param name="symbol">The symbol to register against</param>
        /// <param name="indicator">The indicator to receive data from the consolidator</param>
        /// <param name="consolidator">The consolidator to receive raw subscription data</param>
        /// <param name="selector">Selects a value from the BaseData send into the indicator, if null defaults to a cast (x => (T)x)</param>
        public void RegisterIndicator<T>(Symbol symbol, IndicatorBase<T> indicator, IDataConsolidator consolidator, Func<BaseData, T> selector = null) 
            where T : BaseData
        {
            // assign default using cast
            selector = selector ?? (x => (T) x);

            // register the consolidator for automatic updates via SubscriptionManager
            SubscriptionManager.AddConsolidator(symbol, consolidator);

            // check the output type of the consolidator and verify we can assign it to T
            var type = typeof(T);
            if (!type.IsAssignableFrom(consolidator.OutputType))
            {
                throw new ArgumentException(string.Format("Type mismatch found between consolidator and indicator for symbol: {0}." +
                    "Consolidator outputs type {1} but indicator expects input type {2}",
                    symbol, consolidator.OutputType.Name, type.Name)
                    );
            }

            // attach to the DataConsolidated event so it updates our indicator
            consolidator.DataConsolidated += (sender, consolidated) =>
            {
                var value = selector(consolidated);
                indicator.Update(value);
            };
        }

        /// <summary>
        /// Gets the default consolidator for the specified symbol and resolution
        /// </summary>
        /// <param name="symbol">The symbo whose data is to be consolidated</param>
        /// <param name="resolution">The resolution for the consolidator, if null, uses the resolution from subscription</param>
        /// <returns>The new default consolidator</returns>
        public IDataConsolidator ResolveConsolidator(Symbol symbol, Resolution? resolution)
        {
            var subscription = GetSubscription(symbol);

            // if the resolution is null or if the requested resolution matches the subscription, return identity
            if (!resolution.HasValue || subscription.Resolution == resolution.Value)
            {
                // since there's a generic type parameter that we don't have access to, we'll just use the activator
                var identityConsolidatorType = typeof(IdentityDataConsolidator<>).MakeGenericType(subscription.Type);
                return (IDataConsolidator)Activator.CreateInstance(identityConsolidatorType);
            }

            var timeSpan = resolution.Value.ToTimeSpan();

            // verify this consolidator will give reasonable results, if someone asks for second consolidation but we have minute
            // data we won't be able to do anything good, we'll call it second, but it would really just be minute!
            if (timeSpan < subscription.Resolution.ToTimeSpan())
            {
                throw new ArgumentException(string.Format("Unable to create {0} {1} consolidator because {0} is registered for {2} data. " +
                    "Consolidators require higher resolution data to produce lower resolution data.",
                    symbol, resolution.Value, subscription.Resolution)
                    );
            }

            return ResolveConsolidator(symbol, timeSpan);
        }

        /// <summary>
        /// Gets the default consolidator for the specified symbol and resolution
        /// </summary>
        /// <param name="symbol">The symbo whose data is to be consolidated</param>
        /// <param name="timeSpan">The requested time span for the consolidator, if null, uses the resolution from subscription</param>
        /// <returns>The new default consolidator</returns>
        public IDataConsolidator ResolveConsolidator(Symbol symbol, TimeSpan? timeSpan)
        {
            var subscription = GetSubscription(symbol);

            // if the time span is null or if the requested time span matches the subscription, return identity
            if (!timeSpan.HasValue || subscription.Resolution.ToTimeSpan() == timeSpan.Value)
            {
                // since there's a generic type parameter that we don't have access to, we'll just use the activator
                var identityConsolidatorType = typeof(IdentityDataConsolidator<>).MakeGenericType(subscription.Type);
                return (IDataConsolidator)Activator.CreateInstance(identityConsolidatorType);
            }

            // verify this consolidator will give reasonable results, if someone asks for second consolidation but we have minute
            // data we won't be able to do anything good, we'll call it second, but it would really just be minute!
            if (timeSpan.Value < subscription.Resolution.ToTimeSpan())
            {
                throw new ArgumentException(string.Format("Unable to create {0} consolidator because {0} is registered for {1} data. " +
                    "Consolidators require higher resolution data to produce lower resolution data.",
                    symbol, subscription.Resolution)
                    );
            }

            // if our type can be used as a trade bar, then let's just make one of those
            // we use IsAssignableFrom instead of IsSubclassOf so that we can account for types that are able to be cast to TradeBar
            if (typeof(TradeBar).IsAssignableFrom(subscription.Type))
            {
                return new TradeBarConsolidator(timeSpan.Value);
            }

            // if our type can be used as a tick then we'll use the tick consolidator
            // we use IsAssignableFrom instead of IsSubclassOf so that we can account for types that are able to be cast to Tick
            if (typeof(Tick).IsAssignableFrom(subscription.Type))
            {
                return new TickConsolidator(timeSpan.Value);
            }

            // if our type can be used as a DynamicData then we'll use the DynamicDataConsolidator
            if (typeof(DynamicData).IsAssignableFrom(subscription.Type))
            {
                return new DynamicDataConsolidator(timeSpan.Value);
            }

            // no matter what we can always consolidate based on the time-value pair of BaseData
            return new BaseDataConsolidator(timeSpan.Value);
        }

        /// <summary>
        /// Gets the SubscriptionDataConfig for the specified symbol
        /// </summary>
        /// <exception cref="InvalidOperationException">Thrown if no configuration is found for the requested symbol</exception>
        /// <param name="symbol">The symbol to retrieve configuration for</param>
        /// <returns>The SubscriptionDataConfig for the specified symbol</returns>
        protected SubscriptionDataConfig GetSubscription(Symbol symbol)
        {
            SubscriptionDataConfig subscription;
            try
            {
                // find our subscription to this symbol
                subscription = SubscriptionManager.Subscriptions.First(x => x.Symbol == symbol);
            }
            catch (InvalidOperationException)
            {
                // this will happen if we did not find the subscription, let's give the user a decent error message
                throw new Exception("Please register to receive data for symbol '" + symbol.ToString() + "' using the AddSecurity() function.");
            }
            return subscription;
        }

        /// <summary>
        /// Creates a new name for an indicator created with the convenience functions (SMA, EMA, ect...)
        /// </summary>
        /// <param name="symbol">The symbol this indicator is registered to</param>
        /// <param name="type">The indicator type, for example, 'SMA5'</param>
        /// <param name="resolution">The resolution requested</param>
        /// <returns>A unique for the given parameters</returns>
        public string CreateIndicatorName(Symbol symbol, string type, Resolution? resolution)
        {
            if (!resolution.HasValue)
            {
                resolution = GetSubscription(symbol).Resolution;
            }
            string res;
            switch (resolution)
            {
                case Resolution.Tick:
                    res = "_tick";
                    break;
                case Resolution.Second:
                    res = "_sec";
                    break;
                case Resolution.Minute:
                    res = "_min";
                    break;
                case Resolution.Hour:
                    res = "_hr";
                    break;
                case Resolution.Daily:
                    res = "_day";
                    break;
                case null:
                    res = string.Empty;
                    break;
                default:
                    throw new ArgumentOutOfRangeException("resolution");
            }

            return string.Format("{0}({1}{2})", type, symbol.ToString(), res);
        }

    } // End Partial Algorithm Template - Indicators.

} // End QC Namespace<|MERGE_RESOLUTION|>--- conflicted
+++ resolved
@@ -894,7 +894,6 @@
         }
 
         /// <summary>
-<<<<<<< HEAD
         /// Creates a new MidPoint indicator.
         /// </summary>
         /// <param name="symbol">The symbol whose MIDPOINT we want</param>
@@ -908,7 +907,9 @@
             var midpoint = new MidPoint(name, period);
             RegisterIndicator(symbol, midpoint, resolution, selector);
             return midpoint;
-=======
+        }
+
+        /// <summary>
         /// Creates a new UltimateOscillator indicator.
         /// </summary>
         /// <param name="symbol">The symbol whose ULTOSC we want</param>
@@ -924,7 +925,6 @@
             var ultosc = new UltimateOscillator(name, period1, period2, period3);
             RegisterIndicator(symbol, ultosc, resolution, selector);
             return ultosc;
->>>>>>> b289a77c
         }
 
         /// <summary>
